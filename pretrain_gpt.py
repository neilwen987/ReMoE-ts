# Copyright (c) 2023, NVIDIA CORPORATION.  All rights reserved.
"""Pretrain GPT."""

import os
import torch
from torch import Tensor
from functools import partial
from typing import Union
from megatron import get_args
from megatron import print_rank_0
from megatron import get_timers
from megatron import get_tokenizer
from megatron.core import mpu, tensor_parallel
from megatron.core.enums import ModelType
from megatron.core.datasets.blended_megatron_dataset_builder import BlendedMegatronDatasetBuilder
from megatron.core.datasets.gpt_dataset import GPTDatasetConfig
from megatron.core.datasets.gpt_dataset import GPTDataset
import megatron.model
from megatron.core.models.gpt import GPTModel
from megatron.training import pretrain
from megatron.core.transformer.spec_utils import import_module
from megatron.utils import (
    get_batch_on_this_cp_rank,
    get_batch_on_this_tp_rank,
    average_losses_across_data_parallel_group
)
from megatron.arguments import core_transformer_config_from_args
from megatron.core.models.gpt.gpt_layer_specs import (
    get_gpt_layer_with_transformer_engine_spec,
    gpt_layer_with_transformer_engine_spec_moe
)

def model_provider(pre_process=True, post_process=True) -> Union[GPTModel, megatron.model.GPTModel]:
    """Builds the model.

    If you set the use_mcore_models to True, it will return the mcore GPT model and if not the legacy GPT model.

    Args:
        pre_process (bool, optional): Set to true if you need to compute embedings. Defaults to True.
        post_process (bool, optional): Set to true if you need to want to compute output logits/loss. Defaults to True.


    Returns:
        Union[GPTModel, megatron.model.GPTModel]: The returned model
    """
    args = get_args()

    print_rank_0('building GPT model ...')
    config = core_transformer_config_from_args(get_args())

    if args.use_mcore_models:
        if args.spec is not None:
            transformer_layer_spec = import_module(args.spec)
        else:
            if args.num_experts is None:
                transformer_layer_spec = get_gpt_layer_with_transformer_engine_spec()
            else:
                transformer_layer_spec = gpt_layer_with_transformer_engine_spec_moe

        model = GPTModel(
            config=config,
            transformer_layer_spec=transformer_layer_spec,
            vocab_size=args.padded_vocab_size,
            max_sequence_length=args.max_position_embeddings,
            pre_process=pre_process,
            post_process=post_process,
            fp16_lm_cross_entropy=args.fp16_lm_cross_entropy,
            parallel_output=True,
            share_embeddings_and_output_weights=not args.untie_embeddings_and_output_weights,
            position_embedding_type=args.position_embedding_type,
            rotary_percent=args.rotary_percent
        )
    else:
        assert(args.context_parallel_size == 1), "Context parallelism is only supported with Megatron Core!"

        model = megatron.model.GPTModel(
            config,
            num_tokentypes=0,
            parallel_output=True,
            pre_process=pre_process,
            post_process=post_process
        )

    return model


def get_batch(data_iterator):
    """Generate a batch."""

    # TODO: this is pretty hacky, find a better way
    if (not mpu.is_pipeline_first_stage()) and (not mpu.is_pipeline_last_stage()):
        return None, None, None, None, None

    # get batches based on the TP rank you are on
    batch = get_batch_on_this_tp_rank(data_iterator) 

    # slice batch along sequence dimension for context parallelism
    batch = get_batch_on_this_cp_rank(batch)

    return batch.values()

def loss_func(loss_mask: Tensor, output_tensor: Tensor):
    """Loss function.

    Args:
        loss_mask (Tensor): Used to mask out some portions of the loss
        output_tensor (Tensor): The tensor with the losses
    """    
    args = get_args()

    losses = output_tensor.float()
    loss_mask = loss_mask.view(-1).float()
    if args.context_parallel_size > 1:
        loss = torch.cat([torch.sum(losses.view(-1) * loss_mask).view(1), loss_mask.sum().view(1)])
        torch.distributed.all_reduce(loss, group=mpu.get_context_parallel_group())
        loss = loss[0] / loss[1]
    else:
        loss = torch.sum(losses.view(-1) * loss_mask) / loss_mask.sum()

    # Check individual rank losses are not NaN prior to DP all-reduce.
    if args.check_for_nan_in_loss_and_grad:
        global_rank = torch.distributed.get_rank()
        assert not loss.isnan(), (
            f'Rank {global_rank}: found NaN in local forward loss calculation. '
            f'Device: {torch.cuda.current_device()}, node: {os.uname()[1]}'
        )

    # Reduce loss for logging.
    averaged_loss = average_losses_across_data_parallel_group([loss])

    return loss * args.context_parallel_size, {'lm loss': averaged_loss[0]}


def forward_step(data_iterator, model: GPTModel):
    """Forward training step.

    Args:
        data_iterator : Input data iterator
        model (GPTModel): The GPT Model
    """
    args = get_args()
    timers = get_timers()

    # Get the batch.
    timers('batch-generator', log_level=2).start()
    tokens, labels, loss_mask, attention_mask, position_ids = get_batch(
        data_iterator)
    timers('batch-generator').stop()

    output_tensor = model(tokens, position_ids, attention_mask,
                          labels=labels)

    return output_tensor, partial(loss_func, loss_mask)


def is_dataset_built_on_rank():
    return (mpu.is_pipeline_first_stage() or mpu.is_pipeline_last_stage()) and mpu.get_tensor_model_parallel_rank() == 0


def core_gpt_dataset_config_from_args(args):
    return GPTDatasetConfig(
        is_built_on_rank=is_dataset_built_on_rank,
        random_seed=args.seed,
        sequence_length=args.seq_length,
        blend=args.data_path,
        blend_per_split=[args.train_data_path, args.valid_data_path, args.test_data_path],
        split=args.split,
        path_to_cache=args.data_cache_path,
<<<<<<< HEAD
        return_document_ids=args.retro_return_doc_ids,
        reset_position_ids=args.reset_position_ids,
        reset_attention_mask=args.reset_attention_mask,
        eod_mask_loss=args.eod_mask_loss,
        eod_id=get_tokenizer().eod
=======
>>>>>>> e3f94932
    )


def train_valid_test_datasets_provider(train_val_test_num_samples):
    """Build the train test and validation datasets.

    Args:
        train_val_test_num_samples : A list containing the number of samples in train test and validation.
    """
    args = get_args()

    print_rank_0("> building train, validation, and test datasets for GPT ...")

    train_ds, valid_ds, test_ds = BlendedMegatronDatasetBuilder(
        GPTDataset,
        train_val_test_num_samples,
        core_gpt_dataset_config_from_args(args)
    ).build()

    print_rank_0("> finished creating GPT datasets ...")

    return train_ds, valid_ds, test_ds


if __name__ == "__main__":

    # Temporary for transition to core datasets
    train_valid_test_datasets_provider.is_distributed = True

    pretrain(train_valid_test_datasets_provider,
             model_provider,
             ModelType.encoder_or_decoder,
             forward_step,
             args_defaults={'tokenizer_type': 'GPT2BPETokenizer'})<|MERGE_RESOLUTION|>--- conflicted
+++ resolved
@@ -166,14 +166,11 @@
         blend_per_split=[args.train_data_path, args.valid_data_path, args.test_data_path],
         split=args.split,
         path_to_cache=args.data_cache_path,
-<<<<<<< HEAD
         return_document_ids=args.retro_return_doc_ids,
         reset_position_ids=args.reset_position_ids,
         reset_attention_mask=args.reset_attention_mask,
         eod_mask_loss=args.eod_mask_loss,
         eod_id=get_tokenizer().eod
-=======
->>>>>>> e3f94932
     )
 
 
